--- conflicted
+++ resolved
@@ -213,11 +213,7 @@
     search_choices = ', '.join(SEARCH_CLASS_NAMES.keys())
     attack_group.add_argument('--search', '-s', '--search_method', type=str, 
         required=False, default='greedy-word-wir', 
-<<<<<<< HEAD
-        help=f'The search_method to use. choices: {search_choices}')
-=======
         help=f'The search method to use. choices: {search_choices}')
->>>>>>> 8c265fe2
     
     attack_group.add_argument('--recipe', '-r', type=str, required=False, default=None,
         help='full attack recipe (overrides provided goal function, transformation & constraints)',
