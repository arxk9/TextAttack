--- conflicted
+++ resolved
@@ -26,10 +26,4 @@
     def extra_repr_keys(self): 
         return []
 
-<<<<<<< HEAD
-    def consists_of(self, validator):
-        return validator(self)
-        
-=======
->>>>>>> 8c265fe2
     __repr__ = __str__ = default_class_repr