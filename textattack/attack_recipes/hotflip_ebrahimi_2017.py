--- conflicted
+++ resolved
@@ -1,19 +1,3 @@
-<<<<<<< HEAD
-"""
-    Ebrahimi, J. et al. (2017)
-    
-    HotFlip: White-Box Adversarial Examples for Text Classification
-    
-    EMNLP. 
-    
-    ArXiv, abs/1801.00554.
-    
-    This is a reproduction of the HotFlip word-level attack (section 5 of the 
-    paper).
-"""
-
-=======
->>>>>>> 23178857
 from textattack.shared.attack import Attack
 from textattack.goal_functions import UntargetedClassification
 from textattack.constraints.grammaticality import PartOfSpeech
