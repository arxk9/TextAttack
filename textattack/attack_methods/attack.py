import lru
import numpy as np
import os
import random

from textattack.shared import utils
from textattack.constraints import Constraint
from textattack.shared.tokenized_text import TokenizedText
from textattack.attack_results import SkippedAttackResult

class Attack:
    """
    An attack generates adversarial examples on text. 
    
    This is an abstract class that contains main helper functionality for 
    attacks. An attack is comprised of a search method and a transformation, as 
    well as one or more linguistic constraints that successful examples must 
    meet.

    Args:
        goal_function: A function for determining how well a perturbation is doing at achieving the attack's goal.
        transformation: The transformation applied at each step of the attack.
        constraints: A list of constraints to add to the attack
        is_black_box: Whether or not the attack is black box.

    """
    def __init__(self, goal_function, transformation, constraints=[], is_black_box=True):
        """ Initialize an attack object. Attacks can be run multiple times.
        """
        self.goal_function = goal_function
        if not self.goal_function:
            raise NameError('Cannot instantiate attack without self.goal_function for prediction scores')
        if not hasattr(self, 'tokenizer'):
            if hasattr(self.goal_function.model, 'tokenizer'):
                self.tokenizer = self.goal_function.model.tokenizer
            else:
                raise NameError('Cannot instantiate attack without tokenizer')
        self.transformation = transformation
        self.constraints = constraints
        self.is_black_box = is_black_box
        self.constraints_cache = lru.LRU(2**18)
    
    def get_transformations(self, text, original_text=None, 
                            apply_constraints=True, **kwargs):
        """
        Filters a list of transformations by self.constraints. 
        
        Args:
            transformation: 
            text:
            original text (:obj:`type`, optional): Defaults to None. 
            apply_constraints:
            **kwargs:

        Returns:
            A filtered list of transformations where each transformation matches the constraints

        """
        if not self.transformation:
            raise RuntimeError('Cannot call `get_transformations` without a transformation.')
        transformations = np.array(self.transformation(text, **kwargs))
        if apply_constraints:
            return self._filter_transformations(transformations, text, original_text)
        return transformations
    
    def _filter_transformations_uncached(self, original_transformations, text, original_text=None):
        """ Filters a list of potential perturbations based on a list of
                transformations. Checks cache first.
            
            Args:
                transformations (list: function): a list of transformations 
                    that filter a list of candidate perturbations
                text (list: TokenizedText): a list of TokenizedText objects
                    representation potential perturbations
        """
        transformations = original_transformations[:]
        for C in self.constraints:
            if len(transformations) == 0: break
            transformations = C.call_many(text, transformations, original_text)
        # Default to false for all original transformations.
        for original_transformation in original_transformations:
            self.constraints_cache[original_transformation] = False
        # Set unfiltered transformations to True in the cache.
        for successful_transformation in transformations:
            self.constraints_cache[successful_transformation] = True
        return transformations 
     
    def _filter_transformations(self, transformations, text, original_text=None):
        """ Filters a list of potential perturbations based on a list of
                transformations. Checks cache first.
            
            Args:
                transformations (list: function): a list of transformations 
                    that filter a list of candidate perturbations
                text (list: TokenizedText): a list of TokenizedText objects
                    representation potential perturbations
        """
        # Populate cache with transformations.
        uncached_transformations = []
        for t in transformations:
            if t not in self.constraints_cache:
                uncached_transformations.append(t)
            else:
                # promote t to the top of the LRU cache
                self.constraints_cache[t] = self.constraints_cache[t]
        self._filter_transformations_uncached(uncached_transformations, text, original_text=original_text)
        # Return transformations from cache.
        filtered_transformations = [t for t in transformations if self.constraints_cache[t]]
        # Sort transformations to ensure order is preserved between runs.
        filtered_transformations.sort(key=lambda t: t.text)
        return filtered_transformations

    def attack_one(self, tokenized_text):
        """
        Perturbs `tokenized_text` to until goal is reached.

        """
        raise NotImplementedError()
 
    def _get_examples_from_dataset(self, dataset, num_examples=None, shuffle=False,
            attack_n=False, attack_skippable_examples=False):
        """ 
        Gets examples from a dataset and tokenizes them.

        Args:
            dataset: An iterable of (text, ground_truth_output) pairs
            num_examples (int): the number of examples to return
            shuffle (:obj:`bool`, optional): Whether to shuffle the data
            attack_n (bool): If `True`, returns `num_examples` non-skipped
                examples. If `False`, returns `num_examples` total examples.
        
        Returns:
            results (List[Tuple[Int, TokenizedText, Boolean]]): a list of
                objects containing (text, ground_truth_output, was_skipped)
        """
        examples = []
        n = 0
<<<<<<< HEAD
        for text, ground_truth_output in dataset: # @TODO only evaluate skippability as we go
            print('text, gto: ', text, ground_truth_output)
            tokenized_text = TokenizedText(text, self.tokenizer)
            if (not attack_skippable_examples) and self.goal_function.should_skip(tokenized_text, ground_truth_output):
                if not attack_n: 
                    n += 1
                examples.append((tokenized_text, ground_truth_output, True))
            else:
                n += 1
                examples.append((tokenized_text, ground_truth_output, False))
=======
        
        if shuffle:
            random.shuffle(dataset.examples)
            
        for true_output, text in dataset:
            tokenized_text = TokenizedText(text, self.tokenizer)
            goal_function_result = self.goal_function.get_result(tokenized_text, true_output)
            # We can skip examples for which the goal is already succeeded,
            # unless `attack_skippable_examples` is True.
            if (not attack_skippable_examples) and (goal_function_result.succeeded):
                if not attack_n: 
                    n += 1
                # Store the true output on the goal function so that the
                # SkippedAttackResult has the correct output, not the incorrect.
                goal_function_result.output = true_output
                yield (goal_function_result, True)
            else:
                n += 1
                yield (goal_function_result, False)
>>>>>>> 73dea51b
            if num_examples is not None and (n >= num_examples):
                break

    def attack_dataset(self, dataset, num_examples=None, shuffle=False, attack_n=False):
        """ 
        Runs an attack on the given dataset and outputs the results to the 
            console and the output file.

        Args:
            dataset: An iterable of (text, ground_truth_output) pairs
            shuffle (:obj:`bool`, optional): Whether to shuffle the data. Defaults to False.
        """
        
        examples = self._get_examples_from_dataset(dataset, 
            num_examples=num_examples, shuffle=shuffle, attack_n=attack_n)

<<<<<<< HEAD
        for tokenized_text, ground_truth_output, was_skipped in examples:
            if was_skipped:
                yield SkippedAttackResult(tokenized_text, ground_truth_output)
=======
        for goal_function_result, was_skipped in examples:
            if was_skipped:
                yield SkippedAttackResult(goal_function_result)
>>>>>>> 73dea51b
                continue
            # Start query count at 1 since we made a single query to determine 
            # that the prediction was correct.
            self.goal_function.num_queries = 1
<<<<<<< HEAD
            result = self.attack_one(tokenized_text, ground_truth_output)
=======
            result = self.attack_one(goal_function_result.tokenized_text, 
                goal_function_result.output) # @TODO attacks should take one initial goal function result as a parameter
>>>>>>> 73dea51b
            result.num_queries = self.goal_function.num_queries
            yield result
    
    def _get_name(self):
        return self.__class__.__name__
    
    def __repr__(self):
        """ Prints attack parameters in a human-readable string.
            
        Inspired by the readability of printing PyTorch nn.Modules:
        https://github.com/pytorch/pytorch/blob/master/torch/nn/modules/module.py
        """
        main_str = self._get_name() + '('
        lines = []
        
        # self.goal_function
        lines.append(
            utils.add_indent(f'(goal_function):  {self.goal_function}', 2)
        )
        # self.transformation
        lines.append(
            utils.add_indent(f'(transformation):  {self.transformation}', 2)
        )
        # self.constraints
        constraints_lines = []
        if len(self.constraints):
            for i, constraint in enumerate(self.constraints):
                constraints_lines.append(utils.add_indent(f'({i}): {constraint}', 2))
            constraints_str = utils.add_indent('\n' + '\n'.join(constraints_lines), 2)
        else:
            constraints_str = 'None'
        lines.append(utils.add_indent(f'(constraints): {constraints_str}', 2))
        # self.is_black_box
        lines.append(utils.add_indent(f'(is_black_box):  {self.is_black_box}', 2))
        main_str += '\n  ' + '\n  '.join(lines) + '\n'
        main_str += ')'
        return main_str
    
    __str__ = __repr__<|MERGE_RESOLUTION|>--- conflicted
+++ resolved
@@ -135,25 +135,13 @@
         """
         examples = []
         n = 0
-<<<<<<< HEAD
-        for text, ground_truth_output in dataset: # @TODO only evaluate skippability as we go
-            print('text, gto: ', text, ground_truth_output)
-            tokenized_text = TokenizedText(text, self.tokenizer)
-            if (not attack_skippable_examples) and self.goal_function.should_skip(tokenized_text, ground_truth_output):
-                if not attack_n: 
-                    n += 1
-                examples.append((tokenized_text, ground_truth_output, True))
-            else:
-                n += 1
-                examples.append((tokenized_text, ground_truth_output, False))
-=======
         
         if shuffle:
             random.shuffle(dataset.examples)
             
-        for true_output, text in dataset:
+        for text, ground_truth_output in dataset:
             tokenized_text = TokenizedText(text, self.tokenizer)
-            goal_function_result = self.goal_function.get_result(tokenized_text, true_output)
+            goal_function_result = self.goal_function.get_result(tokenized_text, ground_truth_output)
             # We can skip examples for which the goal is already succeeded,
             # unless `attack_skippable_examples` is True.
             if (not attack_skippable_examples) and (goal_function_result.succeeded):
@@ -161,12 +149,11 @@
                     n += 1
                 # Store the true output on the goal function so that the
                 # SkippedAttackResult has the correct output, not the incorrect.
-                goal_function_result.output = true_output
+                goal_function_result.output = ground_truth_output
                 yield (goal_function_result, True)
             else:
                 n += 1
                 yield (goal_function_result, False)
->>>>>>> 73dea51b
             if num_examples is not None and (n >= num_examples):
                 break
 
@@ -183,25 +170,15 @@
         examples = self._get_examples_from_dataset(dataset, 
             num_examples=num_examples, shuffle=shuffle, attack_n=attack_n)
 
-<<<<<<< HEAD
-        for tokenized_text, ground_truth_output, was_skipped in examples:
-            if was_skipped:
-                yield SkippedAttackResult(tokenized_text, ground_truth_output)
-=======
         for goal_function_result, was_skipped in examples:
             if was_skipped:
                 yield SkippedAttackResult(goal_function_result)
->>>>>>> 73dea51b
                 continue
             # Start query count at 1 since we made a single query to determine 
             # that the prediction was correct.
             self.goal_function.num_queries = 1
-<<<<<<< HEAD
-            result = self.attack_one(tokenized_text, ground_truth_output)
-=======
             result = self.attack_one(goal_function_result.tokenized_text, 
                 goal_function_result.output) # @TODO attacks should take one initial goal function result as a parameter
->>>>>>> 73dea51b
             result.num_queries = self.goal_function.num_queries
             yield result
     
