from textattack.constraints.pre_transformation import PreTransformationConstraint


class MaxWordIndexModification(PreTransformationConstraint):
    """ 
    A constraint disallowing the modification of words which are past some maximum length limit
    """

    def __init__(self, max_length):
        self.max_length = max_length

    def _get_modifiable_indices(self, current_text):
        """ Returns the word indices in current_text which are able to be deleted """
        return set(range(min(self.max_length, len(current_text.words))))
<<<<<<< HEAD
=======

    def extra_repr_keys(self):
        return ["max_length"]
>>>>>>> f881ca49
<|MERGE_RESOLUTION|>--- conflicted
+++ resolved
@@ -12,9 +12,6 @@
     def _get_modifiable_indices(self, current_text):
         """ Returns the word indices in current_text which are able to be deleted """
         return set(range(min(self.max_length, len(current_text.words))))
-<<<<<<< HEAD
-=======
 
     def extra_repr_keys(self):
-        return ["max_length"]
->>>>>>> f881ca49
+        return ["max_length"]