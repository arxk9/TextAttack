/.*/Attack(
  (search_method): AlzantotGeneticAlgorithm(
    (pop_size):  60
    (max_iters):  20
    (temp):  0.3
    (give_up_if_no_improvement):  False
    (post_crossover_check):  False
    (max_crossover_retries):  20
  )
  (goal_function):  UntargetedClassification
  (transformation):  WordSwapEmbedding(
    (max_candidates):  8
    (embedding_type):  paragramcf
  )
  (constraints): 
    (0): MaxWordsPerturbed(
        (max_percent):  0.2
        (compare_against_original):  True
      )
    (1): WordEmbeddingDistance(
        (embedding_type):  paragramcf
        (max_mse_dist):  0.5
        (cased):  False
        (include_unknown_words):  True
        (compare_against_original):  True
      )
    (2): LearningToWriteLanguageModel(
        (max_log_prob_diff):  5.0
        (compare_against_original):  True
      )
    (3): RepeatModification
    (4): StopwordModification
  (is_black_box):  True
) 
<<<<<<< HEAD

--------------------------------------------- Result 1 ---------------------------------------------
[92mPositive (73%)[0m --> [91mNegative (68%)[0m
=======
>>>>>>> fb6088f3

--------------------------------------------- Result 1 ---------------------------------------------
[92mPositive (90%)[0m --> [91m[FAILED][0m

the performances are immaculate , with roussillon providing comic relief .


--------------------------------------------- Result 2 ---------------------------------------------
[92mPositive (98%)[0m --> [91mNegative (57%)[0m

kinnear . . . gives his [92mbest[0m screen performance with an [92moddly[0m winning [92mportrayal[0m of one of life's [92multimate[0m [92mlosers[0m .

kinnear . . . gives his [91mhigher[0m screen performance with an [91minterestingly[0m winning [91mdescription[0m of one of life's [91mfinal[0m [91mmugs[0m .


--------------------------------------------- Result 3 ---------------------------------------------
[92mPositive (83%)[0m --> [91mNegative (51%)[0m

hugh grant , who has a good line in charm , has never been more [92mcharming[0m than in about a boy .

hugh grant , who has a good line in charm , has never been more [91mloveable[0m than in about a boy .



<<<<<<< HEAD
+------------------------------+---------+
| Attack Results               |         |
+------------------------------+---------+
| Number of attacks            | 3       |
| Successful attacks           | 1       |
| Failed attacks               | 0       |
| Skipped attacks              | 2       |
| Model accuracy               | 33.33%  |
| Accuracy under attack        | 0.0%    |
| Attack success rate          | 100.0%  |
| Average perturbed word %     | 7.14%   |
| Average num. words per input | 25.6667 |
| Average num. queries         | 521.0   |
+------------------------------+---------+
=======
+-------------------------------+--------+
| Attack Results                |        |
+-------------------------------+--------+
| Number of successful attacks: | 2      |
| Number of failed attacks:     | 1      |
| Number of skipped attacks:    | 0      |
| Original accuracy:            | 100.0% |
| Accuracy under attack:        | 33.33% |
| Attack success rate:          | 66.67% |
| Average perturbed word %:     | 17.34% |
| Average num. words per input: | 15.0   |
| Avg num queries:              | 551.67 |
+-------------------------------+--------+
>>>>>>> fb6088f3
<|MERGE_RESOLUTION|>--- conflicted
+++ resolved
@@ -32,17 +32,9 @@
     (4): StopwordModification
   (is_black_box):  True
 ) 
-<<<<<<< HEAD
 
 --------------------------------------------- Result 1 ---------------------------------------------
 [92mPositive (73%)[0m --> [91mNegative (68%)[0m
-=======
->>>>>>> fb6088f3
-
---------------------------------------------- Result 1 ---------------------------------------------
-[92mPositive (90%)[0m --> [91m[FAILED][0m
-
-the performances are immaculate , with roussillon providing comic relief .
 
 
 --------------------------------------------- Result 2 ---------------------------------------------
@@ -62,7 +54,6 @@
 
 
 
-<<<<<<< HEAD
 +------------------------------+---------+
 | Attack Results               |         |
 +------------------------------+---------+
@@ -76,19 +67,4 @@
 | Average perturbed word %     | 7.14%   |
 | Average num. words per input | 25.6667 |
 | Average num. queries         | 521.0   |
-+------------------------------+---------+
-=======
-+-------------------------------+--------+
-| Attack Results                |        |
-+-------------------------------+--------+
-| Number of successful attacks: | 2      |
-| Number of failed attacks:     | 1      |
-| Number of skipped attacks:    | 0      |
-| Original accuracy:            | 100.0% |
-| Accuracy under attack:        | 33.33% |
-| Attack success rate:          | 66.67% |
-| Average perturbed word %:     | 17.34% |
-| Average num. words per input: | 15.0   |
-| Avg num queries:              | 551.67 |
-+-------------------------------+--------+
->>>>>>> fb6088f3
++------------------------------+---------+