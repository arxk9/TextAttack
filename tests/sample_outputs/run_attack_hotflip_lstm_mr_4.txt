Attack(
  (search_method): BeamSearch(
    (beam_width):  10
  )
  (goal_function):  UntargetedClassification
  (transformation):  WordSwapGradientBased(
    (top_n):  1
  )
  (constraints): 
    (0): MaxWordsPerturbed(
        (max_num_words):  2
      )
    (1): WordEmbeddingDistance(
        (embedding_type):  paragramcf
        (min_cos_sim):  0.8
        (cased):  False
        (include_unknown_words):  True
      )
    (2): PartOfSpeech(
        (tagger_type):  nltk
        (tagset):  universal
        (allow_verb_noun_swap):  True
      )
    (3): RepeatModification
    (4): StopwordModification
  (is_black_box):  False
) 
/.*/
--------------------------------------------- Result 1 ---------------------------------------------
[92m1[0m-->[91m[FAILED][0m

the story gives ample opportunity for large-scale action and suspense , which director shekhar kapur supplies with tremendous skill .


--------------------------------------------- Result 2 ---------------------------------------------
[92m1[0m-->[91m[FAILED][0m

red dragon " never cuts corners .


--------------------------------------------- Result 3 ---------------------------------------------
[92m1[0m-->[91m0[0m

[92mfresnadillo[0m has something serious to say about the ways in which extravagant chance can distort our perspective and throw us off the path of good sense .

[91mvain[0m has something serious to say about the ways in which extravagant chance can distort our perspective and throw us off the path of good sense .


--------------------------------------------- Result 4 ---------------------------------------------
[92m1[0m-->[91m[FAILED][0m

throws in enough clever and unexpected twists to make the formula feel fresh .



+-------------------------------+--------+
| Attack Results                |        |
+-------------------------------+--------+
| Number of successful attacks: | 1      |
| Number of failed attacks:     | 3      |
| Number of skipped attacks:    | 0      |
| Original accuracy:            | 100.0% |
| Accuracy under attack:        | 75.0%  |
| Attack success rate:          | 25.0%  |
<<<<<<< HEAD
| Average perturbed word %:     | 4.17%  |
| Average num. words per input: | 20.75  |
| Avg num queries:              | 1.5    |
+-------------------------------+--------+
Attack time: /.*/
=======
| Average perturbed word %:     | 3.85%  |
| Average num. words per input: | 15.75  |
| Avg num queries:              | 1.25   |
+-------------------------------+--------+
>>>>>>> 8691088e
<|MERGE_RESOLUTION|>--- conflicted
+++ resolved
@@ -62,15 +62,7 @@
 | Original accuracy:            | 100.0% |
 | Accuracy under attack:        | 75.0%  |
 | Attack success rate:          | 25.0%  |
-<<<<<<< HEAD
-| Average perturbed word %:     | 4.17%  |
-| Average num. words per input: | 20.75  |
-| Avg num queries:              | 1.5    |
-+-------------------------------+--------+
-Attack time: /.*/
-=======
 | Average perturbed word %:     | 3.85%  |
 | Average num. words per input: | 15.75  |
 | Avg num queries:              | 1.25   |
-+-------------------------------+--------+
->>>>>>> 8691088e
++-------------------------------+--------+