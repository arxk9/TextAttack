# Configuration file for the Sphinx documentation builder.
#
# This file only contains a selection of the most common options. For a full
# list see the documentation:
# https://www.sphinx-doc.org/en/master/usage/configuration.html

# -- Path setup --------------------------------------------------------------

# If extensions (or modules to document with autodoc) are in another directory,
# add these directories to sys.path here. If the directory is relative to the
# documentation root, use os.path.abspath to make it absolute, like shown here.
#
import os
import sys
sys.path.insert(0, os.path.abspath('..'))

# -- Project information -----------------------------------------------------

project = 'TextAttack'
copyright = '2020, UVA QData Lab'
author = 'UVA QData Lab'

# The full version, including alpha/beta/rc tags
release = '0.0.1.9'

# Set master doc to `index.rst`.
master_doc = 'index'

# -- General configuration ---------------------------------------------------

# Add any Sphinx extension module names here, as strings. They can be
# extensions coming with Sphinx (named 'sphinx.ext.*') or your custom
# ones.
extensions = [
    'sphinx.ext.viewcode',
    'sphinx.ext.autodoc',
    'sphinx.ext.napoleon',
    'sphinx_rtd_theme',
    'nbsphinx'
]

# Add any paths that contain templates here, relative to this directory.
templates_path = []

# List of patterns, relative to source directory, that match files and
# directories to ignore when looking for source files.
# This pattern also affects html_static_path and html_extra_path.
exclude_patterns = ['_build', '**.ipynb_checkpoints']

<<<<<<< HEAD
# Mock language_check to stop issues with Sphinx not loading it
=======
# Mock expensive textattack imports. Docs imports are in `docs/requirements.txt`.
>>>>>>> ea61622d
autodoc_mock_imports = open('../requirements.txt').readlines()

# -- Options for HTML output -------------------------------------------------

# The theme to use for HTML and HTML Help pages.  See the documentation for
# a list of builtin themes.
#
html_theme = 'sphinx_rtd_theme'

# Add any paths that contain custom static files (such as style sheets) here,
# relative to this directory. They are copied after the builtin static files,
# so a file named "default.css" will overwrite the builtin "default.css".
html_static_path = []

# Path to favicon.
html_favicon = 'favicon.png'

# Don't show module names in front of class names.
add_module_names = False

# Sort members by group
autodoc_member_order = 'groupwise'<|MERGE_RESOLUTION|>--- conflicted
+++ resolved
@@ -47,11 +47,7 @@
 # This pattern also affects html_static_path and html_extra_path.
 exclude_patterns = ['_build', '**.ipynb_checkpoints']
 
-<<<<<<< HEAD
-# Mock language_check to stop issues with Sphinx not loading it
-=======
 # Mock expensive textattack imports. Docs imports are in `docs/requirements.txt`.
->>>>>>> ea61622d
 autodoc_mock_imports = open('../requirements.txt').readlines()
 
 # -- Options for HTML output -------------------------------------------------
