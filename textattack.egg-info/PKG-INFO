--- conflicted
+++ resolved
@@ -6,14 +6,17 @@
 Author: QData Lab at the University of Virginia
 Author-email: jm8wx@virginia.edu
 License: UNKNOWN
-Description: # TextAttack
+Description: # TextAttack 🐙
+        
+        ## About
+        
+        TextAttack is research library built for finding adversarial examples in NLP models. TextAttack includes implementations of state-of-the-art attacks on NLP models, both black-box and white-box. It ships with pre-trained models and datasets for various tasks.
         
         ## Getting Started
         
         ### Installation
         
-        You must be running Python 3.6+ to use this package. A CUDA-compatible GPU is 
-        optional but will greatly improve code speed.
+        You should be running Python 3.6+ to use this package. A CUDA-compatible GPU is optional but will greatly improve code speed. After cloning this git repository, run the following commands to install the `textattack` page a `conda` environment:
         
         ```
         conda create -n text-attack python=3.7
@@ -28,15 +31,12 @@
         nltk.download('stopwords')
         ```
         
-<<<<<<< HEAD
         We use spaCy's English model. To download it, after installing spaCy type in terminal:
         
         ```
         python -m spacy download en
         ```
         
-=======
->>>>>>> 10a3adf5
         ### Basic Usage
         
         We have a command-line interface for running different attacks on different datasets. Run it with default arguments with `python textattack/run_attack.py`. See help info and list of arguments with `python textattack/run_attack.py --help`.
@@ -47,17 +47,13 @@
         If you see an error that GCC is incompatible, make sure your system has an up-to-date version of the GCC compiler. On distributed systems with a `module` system, typing `module load gcc` may be sufficient.
         
         #### Errors regarding Java
-        Using the LanguageTool constraint relies on Java 8 internally (it's not ideal, we know). Please install Java 8 if you're interested in using the LanguageTool grammaticality constraint. If your system has the `module` command, try typing `module load java8`.
+        Using the LanguageTool constraint relies on Java 8 internally (it's not ideal, we know). Please install Java 8 if you're interested in using the LanguageTool grammaticality constraint. If your system supports the `module` command, try typing `module load java8`.
         
         ## Features
         
         ### Models
         
-        We've also included a few pre-trained models for common
-        tasks that you can download and run out-of-the-box. However,
-        anything that overrides __call__, takes in tokenized text, and 
-        outputs probabilities works for us. This includes your favorite
-        models in both Pytorch and Tensorflow.
+        We've also included a few pre-trained models for common tasks that you can download and run out-of-the-box. However, TextAttack is *model_agnostic*! Anything that overrides __call__, takes in tokenized text, and outputs probabilities works for us. This includes your favorite models in both Pytorch and Tensorflow.
         
         @TODO show examples of each in `examples/`.
         
@@ -71,9 +67,8 @@
         - Genetic algorithm (["Generating Natural Language Adversarial Examples" (Alzantot et al., 2018)](https://arxiv.org/abs/1804.07998))
         
         #### White-box attacks
-<<<<<<< HEAD
         
-        - HotFlip (["HotFlip: White-Box Adversarial Examples for Text Classification" (Ebrahimi et al., 2018)](https://arxiv.org/abs/1712.06751) _(coming soon)_
+        - HotFlip (["HotFlip: White-Box Adversarial Examples for Text Classification" (Ebrahimi et al., 2018)](https://arxiv.org/abs/1712.06751)
         
         ### Transformations
         
@@ -81,17 +76,6 @@
         
         We support the following transformations:
         
-=======
-        
-        - HotFlip (["HotFlip: White-Box Adversarial Examples for Text Classification" (Ebrahimi et al., 2018)](https://arxiv.org/abs/1712.06751) _(coming soon)_
-        
-        ### Transformations
-        
-        A black-box attack method selects the best possible transformation from a set of all transformations.
-        
-        We support the following transformations:
-        
->>>>>>> 10a3adf5
         - Homoglyph swap
         - Counterfit synonym swap
         
@@ -105,7 +89,7 @@
         - Google 1-billion words language model
         
         #### Syntax
-        - Grammatical errors induced, measured with [LanguageTool](https://languagetool.org/)
+        - Grammatical errors measured with [LanguageTool](https://languagetool.org/)
         
         ### Datasets
         
